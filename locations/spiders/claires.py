--- conflicted
+++ resolved
@@ -1,46 +1,21 @@
 # -*- coding: utf-8 -*-
-<<<<<<< HEAD
 from locations.spiders.pandora import PandoraSpider
 
 from scrapy.spiders import SitemapSpider
 
 
 class ClairesSpider(SitemapSpider):
-=======
-import scrapy
-from locations.linked_data_parser import LinkedDataParser
-
-
-class ClairesSpider(scrapy.spiders.SitemapSpider):
->>>>>>> b7f2b897
     name = "claires"
     item_attributes = {"brand": "Claire's", "brand_wikidata": "Q2974996"}
     allowed_domains = ["claires.com"]
     sitemap_urls = ["https://stores.claires.com/sitemap.xml"]
-<<<<<<< HEAD
     sitemap_rules = [
         (
             r"https:\/\/stores\.claires\.com\/.+\/([-\w]+\/\d+)\.html$",
             "parse_store",
         )
     ]
-
-    def parse_store(self, response):
-        yield PandoraSpider.parse_item(response, self.sitemap_rules[0][0])
-=======
-    sitemap_rules = [(".html", "parse_store")]
     download_delay = 0.2
 
     def parse_store(self, response):
-        item = LinkedDataParser.parse(response, "JewelryStore")
-        if item:
-            item["ref"] = response.url
-            # Once again (see Pandora) a site that wishes to encode country-state into the state field
-            if item["state"] == "JE":
-                item["state"] = "JE-JerseyIsSpecial"
-            splits = item["state"].split("-")
-            if len(splits) == 2 and len(splits[0]) == 2:
-                item["state"] = None
-                item["country"] = splits[0]
-            return item
->>>>>>> b7f2b897
+        yield PandoraSpider.parse_item(response, self.sitemap_rules[0][0])