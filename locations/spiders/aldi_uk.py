--- conflicted
+++ resolved
@@ -33,25 +33,12 @@
 
         properties = {
             "name": data["seoData"]["name"],
-<<<<<<< HEAD
             "ref": geodata["store"]["code"],
-            "street": data["seoData"]["address"]["streetAddress"],
-=======
-            "ref": response.request.url.replace("https://www.aldi.co.uk/store/", ""),
             "street_address": data["seoData"]["address"]["streetAddress"],
->>>>>>> 421e5b60
             "city": data["seoData"]["address"]["addressLocality"],
             "postcode": data["seoData"]["address"]["postalCode"],
             "country": data["seoData"]["address"]["addressCountry"],
             "addr_full": ", ".join(
-<<<<<<< HEAD
-                [
-                    data["seoData"]["address"]["streetAddress"],
-                    data["seoData"]["address"]["addressLocality"],
-                    data["seoData"]["address"]["postalCode"],
-                    data["seoData"]["address"]["addressCountry"],
-                ]
-=======
                 filter(
                     None,
                     (
@@ -61,7 +48,6 @@
                         data["seoData"]["address"]["addressCountry"],
                     ),
                 )
->>>>>>> 421e5b60
             ),
             "website": response.request.url,
             "opening_hours": str(data["seoData"]["openingHours"])
