# -*- coding: utf-8 -*-
import scrapy
import json
import re
from locations.items import GeojsonPointItem
from locations.hours import OpeningHours

DAY_MAPPING = {1: 'Mo',
               2: 'Tu',
               3: 'We',
               4: 'Th',
               5: 'Fr',
               6: 'Sa',
               0: 'Su'}


class PigglyWigglySpider(scrapy.Spider):
    ''' This spider scrapes from two different places, an api which has their stores in Wisconsin
        and Illinois, and a page which has all of their other stores. Cookies are used for the
        api request.
    '''
    name = "pigglywiggly"
<<<<<<< HEAD
    item_attributes = { 'brand': "Piggly Wiggly" }
    allowed_domains = ["pigglywiggly.com"]
=======
    allowed_domains = ["pigglywiggly.com", "www.shopthepig.com"]
>>>>>>> c3934fca

    def start_requests(self):
        url = 'https://www.shopthepig.com/api/m_user/sessioninit'
        formdata = {'method': 'POST'}
        yield scrapy.FormRequest(url, formdata=formdata, callback=self.parse_wi_token)

        yield scrapy.Request(
            'https://www.pigglywiggly.com/store-locations',
            callback=self.parse_nonwi,
        )

    def parse_wi_hours(self, store_hours):
        opening_hours = OpeningHours()

        for store_day in store_hours:
            day = DAY_MAPPING[store_day.get("day")]
            open_time = store_day.get("open")
            close_time = store_day.get("close")
            if open_time is None and close_time is None:
                continue
            opening_hours.add_range(day=day,
                                    open_time=open_time,
                                    close_time=close_time,
                                    time_format='%H:%M%p'
                                    )

        return opening_hours.as_opening_hours()

    def parse_wi_token(self, response):
        # Get authentication token for api
        csrf = response.text.strip('[""]')

        locations_url = 'https://www.shopthepig.com/api/m_store_location?store_type_ids=1,2,3'

        headers = {
            'authority': 'www.shopthepig.com',
            'accept-language': 'en-US,en;q=0.9',
            'cookie': '__cfduid=d9a8c379f9e4520ce97e2a938504cfd191576252256; has_js=1; SESSb159e7a0d4a6fad9ba3abc7fadef99ec=QdLSe8PB_GYs3I01Do1aBTGK8a04ugH7HGnCO1qTZTY; XSRF-TOKEN={}'.format(
                csrf),
            'referer': 'https://www.shopthepig.com/',
            'sec-fetch-mode': 'cors',
            'sec-fetch-site': 'same-origin',
            'x-csrf-token': '{}'.format(csrf),
            'user-agent': 'Mozilla/5.0 (Windows NT 6.1; Win64; x64) AppleWebKit/537.36 (KHTML, like Gecko) Chrome/63.0.3239.84 Safari/537.36',
        }

        yield scrapy.http.Request(url=locations_url, headers=headers, callback=self.parse_wi)

    def parse_wi(self, response):
        data = json.loads(response.body_as_unicode())
        stores = data['stores']
        for store in stores:
            properties = {
                'ref': store['storeID'],
                'name': store['storeName'],
                'addr_full': store['normalized_address'],
                'city': store['normalized_city'],
                'state': store['normalized_state'],
                'postcode': store['normalized_zip'],
                'lat': store['latitude'],
                'lon': store['longitude'],
                'phone': store['phone'],
                'website': store['webURL']
            }
            hours = store.get('store_hours')
            if hours:
                properties["opening_hours"] = self.parse_wi_hours(hours)

            yield GeojsonPointItem(**properties)

    def parse_nonwi(self, response):
        for state_url in response.xpath('//div[@class="views-field-province-1"]/span[@class="field-content"]/a/@href').extract():
            yield scrapy.Request(
                response.urljoin(state_url),
                callback=self.parse_state,
            )

    def parse_state(self, response):
        for location in response.xpath('//li[contains(@class, "views-row")]'):
            # Extract coordinates
            map_link = location.xpath('.//a[contains(@href,"maps.google")]/@href').extract_first()
            if re.search(r'.+=([0-9.-]+)\+([0-9.-]+)', map_link):
                lat = re.search(r'.+=([0-9.-]+)\+([0-9.-]+)', map_link).group(1)
                lon = re.search(r'.+=([0-9.-]+)\+([0-9.-]+)', map_link).group(2)
            else:
                lat = None
                lon = None
            unp = {
                'addr_full': location.xpath('.//div[@class="street-address"]/text()').extract_first(),
                'city': location.xpath('.//span[@class="locality"]/text()').extract_first(),
                'state': location.xpath('.//span[@class="region"]/text()').extract_first(),
                'postcode': location.xpath('.//span[@class="postal-code"]/text()').extract_first(),
                'phone': location.xpath('.//label[@class="views-label-field-phone-value"]/following-sibling::span[1]/text()').extract_first(),
                'website': location.xpath('.//label[@class="views-label-field-website-value"]/following-sibling::span[1]/a/@href').extract_first(),
                'lat': lat,
                'lon': lon,
            }
            if unp['website']:
                if 'google' in unp['website']:
                    unp['website'] = None
                    
            if unp['phone']:
                unp['phone'] = unp['phone'].replace('.', '-')

            properties = {}
            for key in unp:
                if unp[key]:
                    properties[key] = unp[key].strip()
            ref = ''
            if 'addr_full' in properties: ref += properties['addr_full'] 
            if 'phone' in properties: ref += properties['phone'] 
            properties['ref'] = ref

            yield GeojsonPointItem(**properties)<|MERGE_RESOLUTION|>--- conflicted
+++ resolved
@@ -20,12 +20,8 @@
         api request.
     '''
     name = "pigglywiggly"
-<<<<<<< HEAD
     item_attributes = { 'brand': "Piggly Wiggly" }
-    allowed_domains = ["pigglywiggly.com"]
-=======
     allowed_domains = ["pigglywiggly.com", "www.shopthepig.com"]
->>>>>>> c3934fca
 
     def start_requests(self):
         url = 'https://www.shopthepig.com/api/m_user/sessioninit'
