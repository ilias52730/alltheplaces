--- conflicted
+++ resolved
@@ -30,11 +30,7 @@
         "country-code",
         "address-country",
         "country",
-<<<<<<< HEAD
-=======
-        "Country",
-        "country_name",
->>>>>>> 7a4d38e9
+        "country-name",
     ]
 
     postcode_keys = [
@@ -82,7 +78,9 @@
         item["ref"] = DictParser.get_first_key(obj, DictParser.ref_keys)
         item["name"] = DictParser.get_first_key(obj, DictParser.name_keys)
 
-        location = DictParser.get_first_key(obj, ["location", "geoLocation", "geo"])
+        location = DictParser.get_first_key(
+            obj, ["location", "geo-location", "geo", "geo-point"]
+        )
         # If not a good location object then use the parent
         if not location or not isinstance(location, dict):
             location = obj
