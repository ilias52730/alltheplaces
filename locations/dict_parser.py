--- conflicted
+++ resolved
@@ -40,11 +40,7 @@
         item["city"] = DictParser.get_first_key(address, ["city", "town"])
         item["state"] = DictParser.get_first_key(address, ["state", "region"])
         item["postcode"] = DictParser.get_first_key(
-<<<<<<< HEAD
             address, ["postCode", "post_code", "postalCode", "zipCode", "zip"]
-=======
-            address, ["postCode", "post_code", "postalCode", "zip"]
->>>>>>> 6ca47948
         )
         item["country"] = DictParser.get_first_key(address, ["country", "countryCode"])
 
